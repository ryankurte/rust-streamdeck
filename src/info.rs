--- conflicted
+++ resolved
@@ -7,12 +7,9 @@
     RevisedMini,
     Xl,
     Mk2,
-<<<<<<< HEAD
     Plus
-=======
-    Plus,
->>>>>>> 3da6964a
 }
+
 
 /// Stream Deck key layout direction
 #[derive(Debug, Copy, Clone, PartialEq)]
@@ -59,11 +56,7 @@
             Kind::Original | Kind::OriginalV2 | Kind::Mk2 => 15,
             Kind::Mini | Kind::RevisedMini => 6,
             Kind::Xl => 32,
-<<<<<<< HEAD
             Kind::Plus => 8
-=======
-            Kind::Plus => 8,
->>>>>>> 3da6964a
         }
     }
 
